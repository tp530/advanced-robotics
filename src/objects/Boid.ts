--- conflicted
+++ resolved
@@ -108,60 +108,10 @@
         return this.mesh.position;
     }
 
-<<<<<<< HEAD
     get velocityNormalised() {
         return new THREE.Vector3().copy(this.actualVelocity).normalize();
     }
 
-    /**
-     * Factory method to generate a boid with random position and velocity.
-     * Options can be passed to control the min/max bounds for the random generation.
-     * For any bounds that aren't passed, sensible defaults are used.
-     */
-    static generateWithRandomPosAndVel(
-        id: BoidId,
-        options?: {
-            positionBounds?: Bounds3D;
-            velocityBounds?: Bounds3D;
-            acceleration?: number;
-            photorealisticRendering: boolean;
-        },
-    ): Boid {
-        // default position and velocity bounds
-        const minXPos = options?.positionBounds?.xMin ?? -100;
-        const maxXPos = options?.positionBounds?.xMax ?? 100;
-        const minYPos = options?.positionBounds?.yMin ?? 0;
-        const maxYPos = options?.positionBounds?.yMax ?? 50;
-        const minZPos = options?.positionBounds?.zMin ?? -100;
-        const maxZPos = options?.positionBounds?.zMax ?? 100;
-
-        const minXVel = options?.velocityBounds?.xMin ?? -0.2;
-        const maxXVel = options?.velocityBounds?.xMax ?? 0.2;
-        const minYVel = options?.velocityBounds?.yMin ?? -0.02;
-        const maxYVel = options?.velocityBounds?.yMax ?? 0.02;
-        const minZVel = options?.velocityBounds?.zMin ?? -0.2;
-        const maxZVel = options?.velocityBounds?.zMax ?? 0.2;
-
-        const acceleration = options?.acceleration ?? 0.01;
-
-        return new Boid(id, {
-            position: new THREE.Vector3(
-                Math.random() * (maxXPos - minXPos) + minXPos,
-                Math.random() * (maxYPos - minYPos) + minYPos,
-                Math.random() * (maxZPos - minZPos) + minZPos,
-            ),
-            velocity: new THREE.Vector3(
-                Math.random() * (maxXVel - minXVel) + minXVel,
-                Math.random() * (maxYVel - minYVel) + minYVel,
-                Math.random() * (maxZVel - minZVel) + minZVel,
-            ),
-            acceleration,
-            photorealisticRendering: options !== undefined && options.photorealisticRendering,
-        });
-    }
-
-=======
->>>>>>> 7e88cfc9
     update(rules: Rule[], ruleArguments: RuleArguments) {
         this.updateVelocity(rules, ruleArguments);
         this.move();
