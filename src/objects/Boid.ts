import * as THREE from "three";
import { Rule, RuleArguments } from "../rules/Rule";
import { Bounds3D } from "../Bounds3D";
import { Material } from "three";

export interface BoidOptions {
    // Initial boid position
    position: THREE.Vector3;
    // Initial boid velocity
    velocity: THREE.Vector3;
    photorealisticRendering: boolean;
}

export type BoidId = number;

export class Boid {
    readonly id: BoidId;

    mesh: THREE.Mesh;

    velocity: THREE.Vector3;

    /**
     * Each boid has a random bias that gets added to the calculated velocity
     * at each timestep.
     * The random bias is changed by a tiny random amount each timestep.
     *
     * This provides "slower" randomness than directly adding randomness to the
     * velocity at each timestep. (Because the randomness is effectively
     * remembered between timesteps.)
     *
     * Once the random bias gets above a certain threshold, it's scaled to a tiny
     * amount again, so that it doesn't just keep accumulating over time forever.
     */
    randomBias = new THREE.Vector3();

    /**
     * Base colour of the boid, before randomly adjusting lightness of each boid.
     * H, S, and L are in the range [0, 1].
     */
    private baseColour = { h: 0.602, s: 0.32, l: 0.3 };

    constructor(id: BoidId, options: BoidOptions) {
        this.id = id;
        // model boids as a cone so we can see their direction
        const geometry = new THREE.ConeGeometry(1, 4);

        let material: Material;
        if (options.photorealisticRendering) {
            material = new THREE.MeshStandardMaterial({ color: this.generateIndividualColour(options.photorealisticRendering), metalness: 1 });
        } else {
            material = new THREE.MeshBasicMaterial({ color: this.generateIndividualColour(options.photorealisticRendering) });
        }

        this.mesh = new THREE.Mesh(geometry, material);
        this.mesh.position.set(options.position.x, options.position.y, options.position.z);

        this.velocity = options.velocity;
    }

    /**
     * Randomly generate a version of `this.baseColour`, with lightness adjusted.
     */
    private generateIndividualColour(photorealisticRendering: boolean) {
        let lightnessAdjust: number;
        if (photorealisticRendering) {
            lightnessAdjust = Math.random() * 0.8;
        } else {
            lightnessAdjust = Math.random() * 0.4 - 0.2;
        }

        let l = this.baseColour.l + lightnessAdjust;
        // constrain lightness to range [0, 1]
        l = Math.max(l, 0);
        l = Math.min(l, 1);

        return new THREE.Color().setHSL(this.baseColour.h, this.baseColour.s, l);
    }

    get position() {
        return this.mesh.position;
    }

    get velocityNormalised() {
        return new THREE.Vector3().copy(this.velocity).normalize();
    }

    /**
     * Factory method to generate a boid with random position and velocity.
     * Options can be passed to control the min/max bounds for the random generation.
     * For any bounds that aren't passed, sensible defaults are used.
     */
<<<<<<< HEAD
    static generateWithRandomPosAndVel(
        id: BoidId,
        options?: {
            positionBounds?: Bounds3D;
            velocityBounds?: Bounds3D;
        },
    ): Boid {
=======
    static generateWithRandomPosAndVel(options?: {
        positionBounds?: Bounds3D;
        velocityBounds?: Bounds3D;
        photorealisticRendering: boolean
    }): Boid {
>>>>>>> c7df5a07
        // default position and velocity bounds
        const minXPos = options?.positionBounds?.xMin ?? -100;
        const maxXPos = options?.positionBounds?.xMax ?? 100;
        const minYPos = options?.positionBounds?.yMin ?? 0;
        const maxYPos = options?.positionBounds?.yMax ?? 50;
        const minZPos = options?.positionBounds?.zMin ?? -100;
        const maxZPos = options?.positionBounds?.zMax ?? 100;

        const minXVel = options?.velocityBounds?.xMin ?? -0.2;
        const maxXVel = options?.velocityBounds?.xMax ?? 0.2;
        const minYVel = options?.velocityBounds?.yMin ?? -0.02;
        const maxYVel = options?.velocityBounds?.yMax ?? 0.02;
        const minZVel = options?.velocityBounds?.zMin ?? -0.2;
        const maxZVel = options?.velocityBounds?.zMax ?? 0.2;

        return new Boid(id, {
            position: new THREE.Vector3(
                Math.random() * (maxXPos - minXPos) + minXPos,
                Math.random() * (maxYPos - minYPos) + minYPos,
                Math.random() * (maxZPos - minZPos) + minZPos,
            ),
            velocity: new THREE.Vector3(
                Math.random() * (maxXVel - minXVel) + minXVel,
                Math.random() * (maxYVel - minYVel) + minYVel,
                Math.random() * (maxZVel - minZVel) + minZVel,
            ),
            photorealisticRendering: options !== undefined && options.photorealisticRendering
        });
    }

    update(rules: Rule[], ruleArguments: RuleArguments) {
        // point the void to face in the direction it's moving
        this.pointInDirection(this.velocity);

        const nonCappedRuleVector = new THREE.Vector3();

        for (const rule of rules) {
            const ruleVector = rule.calculateVector(this, ruleArguments);
            if (rule.applyAfterVelocityCap) {
                nonCappedRuleVector.add(ruleVector);
            } else {
                this.velocity.add(ruleVector);
            }
        }

        if (this.velocity.length() > ruleArguments.simParams.maxSpeed) {
            this.velocity.setLength(ruleArguments.simParams.maxSpeed);
        }

        this.velocity.add(nonCappedRuleVector);

        this.updateRandomBias(
            ruleArguments.simParams.randomnessPerTimestep,
            ruleArguments.simParams.randomnessLimit,
        );
        this.velocity.add(this.randomBias);

        // move the boid by its velocity vector
        this.position.add(this.velocity);
    }

    /**
     * Point the boid to face in the direction of the given vector
     */
    private pointInDirection(vector: THREE.Vector3) {
        const phi = Math.atan2(-vector.z, vector.x);
        const a = Math.sqrt(Math.pow(vector.x, 2) + Math.pow(vector.z, 2));
        const theta = Math.atan2(a, vector.y);

        // reset the rotation, so we can apply our rotations independent of where
        // we're currently pointed
        this.mesh.rotation.set(0, 0, 0);
        // rotate around the world's z-axis by theta clockwise
        this.mesh.rotateOnWorldAxis(new THREE.Vector3(0, 0, 1), -theta);
        // rotate around the world's y-axis by phi anticlockwise
        this.mesh.rotateOnWorldAxis(new THREE.Vector3(0, 1, 0), phi);
    }

    isOtherBoidVisible(other: Boid, visibilityThreshold: number): boolean {
        return this.position.distanceTo(other.position) < visibilityThreshold;
    }

    updateRandomBias(randomnessPerTimestep: number, randomnessLimit: number) {
        this.randomBias.add(
            new THREE.Vector3(
                Math.random() * randomnessPerTimestep - randomnessPerTimestep / 2,
                Math.random() * randomnessPerTimestep - randomnessPerTimestep / 2,
                Math.random() * randomnessPerTimestep - randomnessPerTimestep / 2,
            ),
        );

        // once randomness gets above a certain threshold, scale it back
        // -- so randomness doesn't just keep getting bigger all the time
        if (this.randomBias.length() > randomnessLimit) {
            this.randomBias.divideScalar(100);
        }
    }
}<|MERGE_RESOLUTION|>--- conflicted
+++ resolved
@@ -90,21 +90,14 @@
      * Options can be passed to control the min/max bounds for the random generation.
      * For any bounds that aren't passed, sensible defaults are used.
      */
-<<<<<<< HEAD
     static generateWithRandomPosAndVel(
         id: BoidId,
         options?: {
             positionBounds?: Bounds3D;
             velocityBounds?: Bounds3D;
+            photorealisticRendering: boolean
         },
     ): Boid {
-=======
-    static generateWithRandomPosAndVel(options?: {
-        positionBounds?: Bounds3D;
-        velocityBounds?: Bounds3D;
-        photorealisticRendering: boolean
-    }): Boid {
->>>>>>> c7df5a07
         // default position and velocity bounds
         const minXPos = options?.positionBounds?.xMin ?? -100;
         const maxXPos = options?.positionBounds?.xMax ?? 100;
