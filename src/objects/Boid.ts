import * as THREE from "three";
import { Rule, RuleArguments } from "../rules/Rule";
import { Bounds3D } from "../Bounds3D";
<<<<<<< HEAD
import { BoidSimulationParams } from "../BoidSimulation";
=======
import { Material } from "three";
>>>>>>> 2e5da7b6

export interface BoidOptions {
    simParams: BoidSimulationParams;
    // Initial boid position
    position: THREE.Vector3;
    // Initial boid velocity
    velocity: THREE.Vector3;
<<<<<<< HEAD
    colour?: {h: number, s:number, l: number};
=======
    // Boid acceleration (change in velocity per timestep)
    acceleration: number;
    photorealisticRendering: boolean;
>>>>>>> 2e5da7b6
}

export class Boid {
    mesh: THREE.Mesh;

<<<<<<< HEAD
    velocity: THREE.Vector3;

    predatorRange = 70;

    visibilityRange = 50;
    protected maxSpeed = 0.5;

    protected isAlive = true;
=======
    actualVelocity: THREE.Vector3;
    targetVelocity: THREE.Vector3;

    acceleration: number;
>>>>>>> 2e5da7b6

    /**
     * Each boid has a random bias that gets added to the calculated velocity
     * at each timestep.
     * The random bias is changed by a tiny random amount each timestep.
     *
     * This provides "slower" randomness than directly adding randomness to the
     * velocity at each timestep. (Because the randomness is effectively
     * remembered between timesteps.)
     *
     * Once the random bias gets above a certain threshold, it's scaled to a tiny
     * amount again, so that it doesn't just keep accumulating over time forever.
     */
    randomBias = new THREE.Vector3();

    /**
     * Base colour of the boid, before randomly adjusting lightness of each boid.
     * H, S, and L are in the range [0, 1].
     */
    protected baseColour = { h: 183/360, s: 1, l: 0.3 };

    constructor(options: BoidOptions) {
        // model boids as a cone so we can see their direction
        if(options.colour){
            this.baseColour = options.colour;
        }
        const geometry = new THREE.ConeGeometry(1, 4);

        let material: Material;
        if (options.photorealisticRendering) {
            material = new THREE.MeshStandardMaterial({
                color: this.generateIndividualColour(options.photorealisticRendering),
                metalness: 1,
            });
        } else {
            material = new THREE.MeshBasicMaterial({
                color: this.generateIndividualColour(options.photorealisticRendering),
            });
        }

        this.mesh = new THREE.Mesh(geometry, material);
        this.mesh.position.set(options.position.x, options.position.y, options.position.z);
<<<<<<< HEAD
        
        this.velocity = options.velocity;
        this.maxSpeed = options.simParams.boidMaxSpeed;
=======

        this.actualVelocity = options.velocity;
        this.targetVelocity = options.velocity.clone();

        this.acceleration = options.acceleration;
>>>>>>> 2e5da7b6
    }

    /**
     * Randomly generate a version of `this.baseColour`, with lightness adjusted.
     */
<<<<<<< HEAD
    protected generateIndividualColour() {
        const lightnessAdjust = Math.random() * 0.4 - 0.2;
=======
    private generateIndividualColour(photorealisticRendering: boolean) {
        let lightnessAdjust: number;
        if (photorealisticRendering) {
            lightnessAdjust = Math.random() * 0.8;
        } else {
            lightnessAdjust = Math.random() * 0.4 - 0.2;
        }
>>>>>>> 2e5da7b6

        let l = this.baseColour.l + lightnessAdjust;
        // constrain lightness to range [0, 1]
        l = Math.max(l, 0);
        l = Math.min(l, 1);

        return new THREE.Color().setHSL(this.baseColour.h, this.baseColour.s, l);
    }

    get position() {
        return this.mesh.position;
    }

    get isBoidAlive(){
        return this.isAlive;
    }

    public killBoid(){
        this.isAlive = false;
    }

    /**
     * Factory method to generate a boid with random position and velocity.
     * Options can be passed to control the min/max bounds for the random generation.
     * For any bounds that aren't passed, sensible defaults are used.
     */
    static generateWithRandomPosAndVel(simParams: BoidSimulationParams, options?: {
        positionBounds?: Bounds3D;
        velocityBounds?: Bounds3D;
        acceleration?: number;
        photorealisticRendering: boolean;
    }): Boid {
        // default position and velocity bounds
        const minXPos = options?.positionBounds?.xMin ?? -100;
        const maxXPos = options?.positionBounds?.xMax ?? 100;
        const minYPos = options?.positionBounds?.yMin ?? 0;
        const maxYPos = options?.positionBounds?.yMax ?? 50;
        const minZPos = options?.positionBounds?.zMin ?? -100;
        const maxZPos = options?.positionBounds?.zMax ?? 100;

        const minXVel = options?.velocityBounds?.xMin ?? -0.2;
        const maxXVel = options?.velocityBounds?.xMax ?? 0.2;
        const minYVel = options?.velocityBounds?.yMin ?? -0.02;
        const maxYVel = options?.velocityBounds?.yMax ?? 0.02;
        const minZVel = options?.velocityBounds?.zMin ?? -0.2;
        const maxZVel = options?.velocityBounds?.zMax ?? 0.2;

        const acceleration = options?.acceleration ?? 0.01;

        return new Boid({
            position: new THREE.Vector3(
                Math.random() * (maxXPos - minXPos) + minXPos,
                Math.random() * (maxYPos - minYPos) + minYPos,
                Math.random() * (maxZPos - minZPos) + minZPos,
            ),
            velocity: new THREE.Vector3(
                Math.random() * (maxXVel - minXVel) + minXVel,
                Math.random() * (maxYVel - minYVel) + minYVel,
                Math.random() * (maxZVel - minZVel) + minZVel,
            ),
<<<<<<< HEAD
            simParams,
=======
            acceleration,
            photorealisticRendering: options !== undefined && options.photorealisticRendering,
>>>>>>> 2e5da7b6
        });
    }

    update(rules: Rule[], ruleArguments: RuleArguments) {
        this.updateVelocity(rules, ruleArguments);
        this.move();
    }

    updateVelocity(rules: Rule[], ruleArguments: RuleArguments) {
        for (const rule of rules) {
            const ruleVector = rule.calculateVector(this, ruleArguments);
            this.targetVelocity.add(ruleVector);
        }

        if (this.targetVelocity.length() > ruleArguments.simParams.maxSpeed) {
            this.targetVelocity.setLength(ruleArguments.simParams.maxSpeed);
        }

        this.updateRandomBias(
            ruleArguments.simParams.randomnessPerTimestep,
            ruleArguments.simParams.randomnessLimit,
        );
        this.targetVelocity.add(this.randomBias);
    }

    move() {
        // accelerate towards the target velocity
        if (this.actualVelocity !== this.targetVelocity) {
            const updateVelocity = new THREE.Vector3()
                .subVectors(this.targetVelocity, this.actualVelocity)
                .setLength(this.acceleration);
            this.actualVelocity.add(updateVelocity);
        }

        // point the void to face in the direction it's moving
        this.pointInDirection(this.actualVelocity);
        // move the boid by its velocity vector
        this.position.add(this.actualVelocity);
    }

    /**
     * Point the boid to face in the direction of the given vector
     */
    private pointInDirection(vector: THREE.Vector3) {
        const phi = Math.atan2(-vector.z, vector.x);
        const a = Math.sqrt(Math.pow(vector.x, 2) + Math.pow(vector.z, 2));
        const theta = Math.atan2(a, vector.y);

        // reset the rotation, so we can apply our rotations independent of where
        // we're currently pointed
        this.mesh.rotation.set(0, 0, 0);
        // rotate around the world's z-axis by theta clockwise
        this.mesh.rotateOnWorldAxis(new THREE.Vector3(0, 0, 1), -theta);
        // rotate around the world's y-axis by phi anticlockwise
        this.mesh.rotateOnWorldAxis(new THREE.Vector3(0, 1, 0), phi);
    }

    isOtherBoidVisible(other: Boid, visibilityThreshold: number): boolean {
        return this.position.distanceTo(other.position) < visibilityThreshold;
    }

    updateRandomBias(randomnessPerTimestep: number, randomnessLimit: number) {
        this.randomBias.add(
            new THREE.Vector3(
                Math.random() * randomnessPerTimestep - randomnessPerTimestep / 2,
                Math.random() * randomnessPerTimestep - randomnessPerTimestep / 2,
                Math.random() * randomnessPerTimestep - randomnessPerTimestep / 2,
            ),
        );

        // once randomness gets above a certain threshold, scale it back
        // -- so randomness doesn't just keep getting bigger all the time
        if (this.randomBias.length() > randomnessLimit) {
            this.randomBias.divideScalar(100);
        }
    }
}<|MERGE_RESOLUTION|>--- conflicted
+++ resolved
@@ -1,11 +1,8 @@
 import * as THREE from "three";
 import { Rule, RuleArguments } from "../rules/Rule";
 import { Bounds3D } from "../Bounds3D";
-<<<<<<< HEAD
+import { Material } from "three";
 import { BoidSimulationParams } from "../BoidSimulation";
-=======
-import { Material } from "three";
->>>>>>> 2e5da7b6
 
 export interface BoidOptions {
     simParams: BoidSimulationParams;
@@ -13,33 +10,25 @@
     position: THREE.Vector3;
     // Initial boid velocity
     velocity: THREE.Vector3;
-<<<<<<< HEAD
-    colour?: {h: number, s:number, l: number};
-=======
     // Boid acceleration (change in velocity per timestep)
     acceleration: number;
     photorealisticRendering: boolean;
->>>>>>> 2e5da7b6
+    colour?: {h: number, s:number, l: number};
 }
 
 export class Boid {
     mesh: THREE.Mesh;
 
-<<<<<<< HEAD
-    velocity: THREE.Vector3;
-
+    actualVelocity: THREE.Vector3;
+    targetVelocity: THREE.Vector3;
+
+    acceleration: number;
     predatorRange = 70;
 
     visibilityRange = 50;
     protected maxSpeed = 0.5;
 
     protected isAlive = true;
-=======
-    actualVelocity: THREE.Vector3;
-    targetVelocity: THREE.Vector3;
-
-    acceleration: number;
->>>>>>> 2e5da7b6
 
     /**
      * Each boid has a random bias that gets added to the calculated velocity
@@ -82,34 +71,24 @@
 
         this.mesh = new THREE.Mesh(geometry, material);
         this.mesh.position.set(options.position.x, options.position.y, options.position.z);
-<<<<<<< HEAD
-        
-        this.velocity = options.velocity;
+
+        this.actualVelocity = options.velocity;
         this.maxSpeed = options.simParams.boidMaxSpeed;
-=======
-
-        this.actualVelocity = options.velocity;
         this.targetVelocity = options.velocity.clone();
 
         this.acceleration = options.acceleration;
->>>>>>> 2e5da7b6
     }
 
     /**
      * Randomly generate a version of `this.baseColour`, with lightness adjusted.
      */
-<<<<<<< HEAD
-    protected generateIndividualColour() {
-        const lightnessAdjust = Math.random() * 0.4 - 0.2;
-=======
-    private generateIndividualColour(photorealisticRendering: boolean) {
+    protected generateIndividualColour(photorealisticRendering: boolean) {
         let lightnessAdjust: number;
         if (photorealisticRendering) {
             lightnessAdjust = Math.random() * 0.8;
         } else {
             lightnessAdjust = Math.random() * 0.4 - 0.2;
         }
->>>>>>> 2e5da7b6
 
         let l = this.baseColour.l + lightnessAdjust;
         // constrain lightness to range [0, 1]
@@ -170,12 +149,9 @@
                 Math.random() * (maxYVel - minYVel) + minYVel,
                 Math.random() * (maxZVel - minZVel) + minZVel,
             ),
-<<<<<<< HEAD
-            simParams,
-=======
             acceleration,
             photorealisticRendering: options !== undefined && options.photorealisticRendering,
->>>>>>> 2e5da7b6
+            simParams,
         });
     }
 
