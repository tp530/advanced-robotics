import * as THREE from "three";
import { Rule, RuleArguments } from "../rules/Rule";
import { Bounds3D } from "../Bounds3D";
import { Material } from "three";

export interface BoidOptions {
    // Initial boid position
    position: THREE.Vector3;
    // Initial boid velocity
    velocity: THREE.Vector3;
<<<<<<< HEAD
    photorealisticRendering?: boolean;
=======
    // Boid acceleration (change in velocity per timestep)
    acceleration: number;
    photorealisticRendering: boolean;
>>>>>>> 2e5da7b6
}

export type BoidId = number;

export class Boid {
    readonly id: BoidId;

    private readonly isPhotorealisticRendering: boolean;

    mesh: THREE.Mesh;

    actualVelocity: THREE.Vector3;
    targetVelocity: THREE.Vector3;

    acceleration: number;

    /**
     * Each boid has a random bias that gets added to the calculated velocity
     * at each timestep.
     * The random bias is changed by a tiny random amount each timestep.
     *
     * This provides "slower" randomness than directly adding randomness to the
     * velocity at each timestep. (Because the randomness is effectively
     * remembered between timesteps.)
     *
     * Once the random bias gets above a certain threshold, it's scaled to a tiny
     * amount again, so that it doesn't just keep accumulating over time forever.
     */
    randomBias = new THREE.Vector3();

    /**
     * Base colour of the boid, before randomly adjusting lightness of each boid.
     * H, S, and L are in the range [0, 1].
     */
    private baseColour = { h: 0.602, s: 0.32, l: 0.3 };

    constructor(id: BoidId, options: BoidOptions) {
        this.id = id;
        this.isPhotorealisticRendering = options.photorealisticRendering ?? false;
        // model boids as a cone so we can see their direction
        const geometry = new THREE.ConeGeometry(1, 4);

        let material: Material;
<<<<<<< HEAD
        if (this.isPhotorealisticRendering) {
            material = new THREE.MeshStandardMaterial({
                color: this.generateIndividualColour(),
=======
        if (options.photorealisticRendering) {
            material = new THREE.MeshStandardMaterial({
                color: this.generateIndividualColour(options.photorealisticRendering),
>>>>>>> 2e5da7b6
                metalness: 1,
            });
        } else {
            material = new THREE.MeshBasicMaterial({
<<<<<<< HEAD
                color: this.generateIndividualColour(),
=======
                color: this.generateIndividualColour(options.photorealisticRendering),
>>>>>>> 2e5da7b6
            });
        }

        this.mesh = new THREE.Mesh(geometry, material);
        this.mesh.position.set(options.position.x, options.position.y, options.position.z);

        this.actualVelocity = options.velocity;
        this.targetVelocity = options.velocity.clone();

        this.acceleration = options.acceleration;
    }

    /**
     * Randomly generate a version of `this.baseColour`, with lightness adjusted.
     */
    private generateIndividualColour() {
        let lightnessAdjust: number;
        if (this.isPhotorealisticRendering) {
            lightnessAdjust = Math.random() * 0.8;
        } else {
            lightnessAdjust = Math.random() * 0.4 - 0.2;
        }

        let l = this.baseColour.l + lightnessAdjust;
        // constrain lightness to range [0, 1]
        l = Math.max(l, 0);
        l = Math.min(l, 1);

        return new THREE.Color().setHSL(this.baseColour.h, this.baseColour.s, l);
    }

    /**
     * Set the colour of this boid. Useful, for example, for showing the
     * state of different boids.
     */
    setColour(colour: THREE.Color) {
        if (this.isPhotorealisticRendering) {
            (this.mesh.material as THREE.MeshStandardMaterial).color = colour;
        } else {
            (this.mesh.material as THREE.MeshBasicMaterial).color = colour;
        }
    }

    get position() {
        return this.mesh.position;
    }

    get velocityNormalised() {
        return new THREE.Vector3().copy(this.velocity).normalize();
    }

    /**
     * Factory method to generate a boid with random position and velocity.
     * Options can be passed to control the min/max bounds for the random generation.
     * For any bounds that aren't passed, sensible defaults are used.
     */
<<<<<<< HEAD
    static generateWithRandomPosAndVel(
        id: BoidId,
        options?: {
            positionBounds?: Bounds3D;
            velocityBounds?: Bounds3D;
            photorealisticRendering: boolean;
        },
    ): Boid {
=======
    static generateWithRandomPosAndVel(options?: {
        positionBounds?: Bounds3D;
        velocityBounds?: Bounds3D;
        acceleration?: number;
        photorealisticRendering: boolean;
    }): Boid {
>>>>>>> 2e5da7b6
        // default position and velocity bounds
        const minXPos = options?.positionBounds?.xMin ?? -100;
        const maxXPos = options?.positionBounds?.xMax ?? 100;
        const minYPos = options?.positionBounds?.yMin ?? 0;
        const maxYPos = options?.positionBounds?.yMax ?? 50;
        const minZPos = options?.positionBounds?.zMin ?? -100;
        const maxZPos = options?.positionBounds?.zMax ?? 100;

        const minXVel = options?.velocityBounds?.xMin ?? -0.2;
        const maxXVel = options?.velocityBounds?.xMax ?? 0.2;
        const minYVel = options?.velocityBounds?.yMin ?? -0.02;
        const maxYVel = options?.velocityBounds?.yMax ?? 0.02;
        const minZVel = options?.velocityBounds?.zMin ?? -0.2;
        const maxZVel = options?.velocityBounds?.zMax ?? 0.2;

<<<<<<< HEAD
        return new Boid(id, {
=======
        const acceleration = options?.acceleration ?? 0.01;

        return new Boid({
>>>>>>> 2e5da7b6
            position: new THREE.Vector3(
                Math.random() * (maxXPos - minXPos) + minXPos,
                Math.random() * (maxYPos - minYPos) + minYPos,
                Math.random() * (maxZPos - minZPos) + minZPos,
            ),
            velocity: new THREE.Vector3(
                Math.random() * (maxXVel - minXVel) + minXVel,
                Math.random() * (maxYVel - minYVel) + minYVel,
                Math.random() * (maxZVel - minZVel) + minZVel,
            ),
<<<<<<< HEAD
=======
            acceleration,
>>>>>>> 2e5da7b6
            photorealisticRendering: options !== undefined && options.photorealisticRendering,
        });
    }

    update(rules: Rule[], ruleArguments: RuleArguments) {
        this.updateVelocity(rules, ruleArguments);
        this.move();
    }

    updateVelocity(rules: Rule[], ruleArguments: RuleArguments) {
        for (const rule of rules) {
            const ruleVector = rule.calculateVector(this, ruleArguments);
            this.targetVelocity.add(ruleVector);
        }

<<<<<<< HEAD
        this.capSpeed(ruleArguments.simParams.maxSpeed);
=======
        if (this.targetVelocity.length() > ruleArguments.simParams.maxSpeed) {
            this.targetVelocity.setLength(ruleArguments.simParams.maxSpeed);
        }
>>>>>>> 2e5da7b6

        this.addRandomnessToVelocity(
            ruleArguments.simParams.randomnessPerTimestep,
            ruleArguments.simParams.randomnessLimit,
        );
<<<<<<< HEAD
    }

    capSpeed(maxSpeed: number) {
        if (this.velocity.length() > maxSpeed) {
            this.velocity.setLength(maxSpeed);
        }
    }

    addRandomnessToVelocity(randomnessPerTimestep: number, randomnessLimit: number) {
        this.updateRandomBias(randomnessPerTimestep, randomnessLimit);
        this.velocity.add(this.randomBias);
    }

    /*
     * move the boid by its velocity vector
     */
    move() {
        // point the void to face in the direction it's moving
        this.pointInDirection(this.velocity);
        this.position.add(this.velocity);
=======
        this.targetVelocity.add(this.randomBias);
    }

    move() {
        // accelerate towards the target velocity
        if (this.actualVelocity !== this.targetVelocity) {
            const updateVelocity = new THREE.Vector3()
                .subVectors(this.targetVelocity, this.actualVelocity)
                .setLength(this.acceleration);
            this.actualVelocity.add(updateVelocity);
        }

        // point the void to face in the direction it's moving
        this.pointInDirection(this.actualVelocity);
        // move the boid by its velocity vector
        this.position.add(this.actualVelocity);
>>>>>>> 2e5da7b6
    }

    /**
     * Point the boid to face in the direction of the given vector
     */
    private pointInDirection(vector: THREE.Vector3) {
        const phi = Math.atan2(-vector.z, vector.x);
        const a = Math.sqrt(Math.pow(vector.x, 2) + Math.pow(vector.z, 2));
        const theta = Math.atan2(a, vector.y);

        // reset the rotation, so we can apply our rotations independent of where
        // we're currently pointed
        this.mesh.rotation.set(0, 0, 0);
        // rotate around the world's z-axis by theta clockwise
        this.mesh.rotateOnWorldAxis(new THREE.Vector3(0, 0, 1), -theta);
        // rotate around the world's y-axis by phi anticlockwise
        this.mesh.rotateOnWorldAxis(new THREE.Vector3(0, 1, 0), phi);
    }

    isOtherBoidVisible(other: Boid, visibilityThreshold: number): boolean {
        return this.position.distanceTo(other.position) < visibilityThreshold;
    }

    updateRandomBias(randomnessPerTimestep: number, randomnessLimit: number) {
        this.randomBias.add(
            new THREE.Vector3(
                Math.random() * randomnessPerTimestep - randomnessPerTimestep / 2,
                Math.random() * randomnessPerTimestep - randomnessPerTimestep / 2,
                Math.random() * randomnessPerTimestep - randomnessPerTimestep / 2,
            ),
        );

        // once randomness gets above a certain threshold, scale it back
        // -- so randomness doesn't just keep getting bigger all the time
        if (this.randomBias.length() > randomnessLimit) {
            this.randomBias.divideScalar(100);
        }
    }
}<|MERGE_RESOLUTION|>--- conflicted
+++ resolved
@@ -8,13 +8,9 @@
     position: THREE.Vector3;
     // Initial boid velocity
     velocity: THREE.Vector3;
-<<<<<<< HEAD
-    photorealisticRendering?: boolean;
-=======
     // Boid acceleration (change in velocity per timestep)
     acceleration: number;
-    photorealisticRendering: boolean;
->>>>>>> 2e5da7b6
+    photorealisticRendering?: boolean;
 }
 
 export type BoidId = number;
@@ -58,24 +54,14 @@
         const geometry = new THREE.ConeGeometry(1, 4);
 
         let material: Material;
-<<<<<<< HEAD
         if (this.isPhotorealisticRendering) {
             material = new THREE.MeshStandardMaterial({
                 color: this.generateIndividualColour(),
-=======
-        if (options.photorealisticRendering) {
-            material = new THREE.MeshStandardMaterial({
-                color: this.generateIndividualColour(options.photorealisticRendering),
->>>>>>> 2e5da7b6
                 metalness: 1,
             });
         } else {
             material = new THREE.MeshBasicMaterial({
-<<<<<<< HEAD
                 color: this.generateIndividualColour(),
-=======
-                color: this.generateIndividualColour(options.photorealisticRendering),
->>>>>>> 2e5da7b6
             });
         }
 
@@ -124,7 +110,7 @@
     }
 
     get velocityNormalised() {
-        return new THREE.Vector3().copy(this.velocity).normalize();
+        return new THREE.Vector3().copy(this.actualVelocity).normalize();
     }
 
     /**
@@ -132,23 +118,15 @@
      * Options can be passed to control the min/max bounds for the random generation.
      * For any bounds that aren't passed, sensible defaults are used.
      */
-<<<<<<< HEAD
     static generateWithRandomPosAndVel(
         id: BoidId,
         options?: {
             positionBounds?: Bounds3D;
             velocityBounds?: Bounds3D;
+            acceleration?: number;
             photorealisticRendering: boolean;
         },
     ): Boid {
-=======
-    static generateWithRandomPosAndVel(options?: {
-        positionBounds?: Bounds3D;
-        velocityBounds?: Bounds3D;
-        acceleration?: number;
-        photorealisticRendering: boolean;
-    }): Boid {
->>>>>>> 2e5da7b6
         // default position and velocity bounds
         const minXPos = options?.positionBounds?.xMin ?? -100;
         const maxXPos = options?.positionBounds?.xMax ?? 100;
@@ -164,13 +142,9 @@
         const minZVel = options?.velocityBounds?.zMin ?? -0.2;
         const maxZVel = options?.velocityBounds?.zMax ?? 0.2;
 
-<<<<<<< HEAD
+        const acceleration = options?.acceleration ?? 0.01;
+
         return new Boid(id, {
-=======
-        const acceleration = options?.acceleration ?? 0.01;
-
-        return new Boid({
->>>>>>> 2e5da7b6
             position: new THREE.Vector3(
                 Math.random() * (maxXPos - minXPos) + minXPos,
                 Math.random() * (maxYPos - minYPos) + minYPos,
@@ -181,10 +155,7 @@
                 Math.random() * (maxYVel - minYVel) + minYVel,
                 Math.random() * (maxZVel - minZVel) + minZVel,
             ),
-<<<<<<< HEAD
-=======
             acceleration,
->>>>>>> 2e5da7b6
             photorealisticRendering: options !== undefined && options.photorealisticRendering,
         });
     }
@@ -200,40 +171,22 @@
             this.targetVelocity.add(ruleVector);
         }
 
-<<<<<<< HEAD
         this.capSpeed(ruleArguments.simParams.maxSpeed);
-=======
-        if (this.targetVelocity.length() > ruleArguments.simParams.maxSpeed) {
-            this.targetVelocity.setLength(ruleArguments.simParams.maxSpeed);
-        }
->>>>>>> 2e5da7b6
 
         this.addRandomnessToVelocity(
             ruleArguments.simParams.randomnessPerTimestep,
             ruleArguments.simParams.randomnessLimit,
         );
-<<<<<<< HEAD
     }
 
     capSpeed(maxSpeed: number) {
-        if (this.velocity.length() > maxSpeed) {
-            this.velocity.setLength(maxSpeed);
+        if (this.targetVelocity.length() > maxSpeed) {
+            this.targetVelocity.setLength(maxSpeed);
         }
     }
 
     addRandomnessToVelocity(randomnessPerTimestep: number, randomnessLimit: number) {
         this.updateRandomBias(randomnessPerTimestep, randomnessLimit);
-        this.velocity.add(this.randomBias);
-    }
-
-    /*
-     * move the boid by its velocity vector
-     */
-    move() {
-        // point the void to face in the direction it's moving
-        this.pointInDirection(this.velocity);
-        this.position.add(this.velocity);
-=======
         this.targetVelocity.add(this.randomBias);
     }
 
@@ -250,7 +203,6 @@
         this.pointInDirection(this.actualVelocity);
         // move the boid by its velocity vector
         this.position.add(this.actualVelocity);
->>>>>>> 2e5da7b6
     }
 
     /**
