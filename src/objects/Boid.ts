--- conflicted
+++ resolved
@@ -10,20 +10,15 @@
     velocity: THREE.Vector3;
     // Boid acceleration (change in velocity per timestep)
     acceleration: number;
-<<<<<<< HEAD
     rendering: RenderingModes;
-=======
-    photorealisticRendering?: boolean;
->>>>>>> 649b24be
 }
 
 export type BoidId = number;
 
 export class Boid {
+
     readonly id: BoidId;
-
-    private readonly isPhotorealisticRendering: boolean;
-
+    private readonly rendering: RenderingModes;
     mesh: THREE.Mesh;
 
     actualVelocity: THREE.Vector3;
@@ -53,29 +48,19 @@
 
     constructor(id: BoidId, options: BoidOptions) {
         this.id = id;
-        this.isPhotorealisticRendering = options.photorealisticRendering ?? false;
+        this.rendering = options.rendering;
         // model boids as a cone so we can see their direction
         const geometry = new THREE.ConeGeometry(1, 4);
 
         let material: Material;
-<<<<<<< HEAD
-        if (options.rendering === RenderingModes.Photorealistic) {
-            material = new THREE.MeshStandardMaterial({
-                color: this.generateIndividualColour(options.rendering),
-=======
-        if (this.isPhotorealisticRendering) {
+        if (this.rendering === RenderingModes.Photorealistic) {
             material = new THREE.MeshStandardMaterial({
                 color: this.generateIndividualColour(),
->>>>>>> 649b24be
                 metalness: 1,
             });
         } else {
             material = new THREE.MeshBasicMaterial({
-<<<<<<< HEAD
-                color: this.generateIndividualColour(options.rendering),
-=======
                 color: this.generateIndividualColour(),
->>>>>>> 649b24be
             });
         }
 
@@ -91,15 +76,9 @@
     /**
      * Randomly generate a version of `this.baseColour`, with lightness adjusted.
      */
-<<<<<<< HEAD
-    private generateIndividualColour(rendering: RenderingModes) {
-        let lightnessAdjust: number;
-        if (rendering === RenderingModes.Photorealistic) {
-=======
     private generateIndividualColour() {
         let lightnessAdjust: number;
-        if (this.isPhotorealisticRendering) {
->>>>>>> 649b24be
+        if (this.rendering === RenderingModes.Photorealistic) {
             lightnessAdjust = Math.random() * 0.8;
         } else {
             lightnessAdjust = Math.random() * 0.4 - 0.2;
@@ -118,7 +97,7 @@
      * state of different boids.
      */
     setColour(colour: THREE.Color) {
-        if (this.isPhotorealisticRendering) {
+        if (this.rendering === RenderingModes.Photorealistic) {
             (this.mesh.material as THREE.MeshStandardMaterial).color = colour;
         } else {
             (this.mesh.material as THREE.MeshBasicMaterial).color = colour;
