import { Simulation } from "./Simulation";
import { Boid, BoidId } from "./objects/Boid";
import { GUI } from "dat.gui";
import { Floor } from "./objects/Floor";
import { SeparationRule } from "./rules/SeparationRule";
import { CohesionRule } from "./rules/CohesionRule";
import { AlignmentRule } from "./rules/AlignmentRule";
import { Bounds3D } from "./Bounds3D";
import { WorldBoundaryRule } from "./rules/WorldBoundaryRule";
import { CollisionAvoidanceRule } from "./rules/CollisionAvoidanceRule";
import { Arena } from "./objects/Arena";
import { ChangeOfLeaderBoid } from "./objects/ChangeOfLeaderBoid";
import { Water } from "./objects/Water";
import { Sky } from "./objects/Sky";
import * as THREE from "three";
import { SunParams } from "./objects/Sun";
import { ShaderMaterial } from "three";
import { FollowLeaderRule } from "./rules/FollowLeaderRule";

export interface BoidSimulationParams {
    boidCount: number;
    visibilityThreshold: number;
    maxSpeed: number;
    acceleration: number;
    worldDimens: Bounds3D;
    photorealisticRendering: boolean;
    randomnessPerTimestep: number;
    randomnessLimit: number;
}

export class BoidSimulation extends Simulation {
    controlsGui: GUI;

    boids: Boid[] = [];
    private nextBoidId: BoidId = 0;

    simParams: BoidSimulationParams = {
        boidCount: 100,
        visibilityThreshold: 25,
        maxSpeed: 0.5,
        acceleration: 0.01,
        worldDimens: Bounds3D.centredXZ(200, 200, 100),
        photorealisticRendering: false,
        randomnessPerTimestep: 0.01,
        randomnessLimit: 0.1,
    };

    rules = [
        new SeparationRule(0.8),
        new CohesionRule(1),
        new AlignmentRule(1),
        new WorldBoundaryRule(10),
        new CollisionAvoidanceRule(10),
        new FollowLeaderRule(5),
    ];

    private readonly floor?: Floor;
    private water?: Water;
    private sky?: Sky;
    private sun?: THREE.Vector3;
    private generator?: THREE.PMREMGenerator;
    private renderTarget?: THREE.WebGLRenderTarget;

    constructor(params?: BoidSimulationParams) {
        super();

        if (params) {
            this.simParams = params;
        }

        // init controls GUI
        this.controlsGui = new GUI({
            hideable: false,
        });
        this.controlsGui.add(this.simParams, "boidCount", 10, 200).name("Boid count");
        this.controlsGui.add(this.simParams, "maxSpeed", 0.1, 2, 0.01).name("Max speed");
        this.controlsGui
            .add(this.simParams, "visibilityThreshold", 5, 100)
            .name("Visibility radius");

        // controls to change level of randomness
        const randomnessGui = this.controlsGui.addFolder("Randomness");
        randomnessGui.open();
        randomnessGui
            .add(this.simParams, "randomnessPerTimestep", 0, 0.02, 0.001)
            .name("Per timestep");
        randomnessGui.add(this.simParams, "randomnessLimit", 0, 0.5, 0.01).name("Limit");

        // controls to change rule weights
        const ruleWeightsGui = this.controlsGui.addFolder("Rule weights");
        ruleWeightsGui.open();
        for (const rule of this.rules) {
            ruleWeightsGui.add(rule, "weight", rule.minWeight, rule.maxWeight, 0.1).name(rule.name);
        }

        // add a floor to the simulation
        if (!this.simParams.photorealisticRendering) {
            this.floor = new Floor();
            this.addToScene(this.floor.mesh);
        }

        const arena = new Arena(this.simParams);
        this.addToScene(arena.mesh);

        if (this.simParams.photorealisticRendering) {
            this.initializePhotorealisticRendering();
        }
    }

    initializePhotorealisticRendering() {
        // Sun
        this.sun = new THREE.Vector3();

        // Water
        const waterGeometry = new THREE.PlaneGeometry(10_000, 10_000);

        this.water = new Water(waterGeometry, {
            textureWidth: 512,
            textureHeight: 512,
            waterNormals: new THREE.TextureLoader().load(
                "textures/waternormals.jpg",
                function (texture) {
                    texture.wrapS = texture.wrapT = THREE.RepeatWrapping;
                },
            ),
            sunDirection: new THREE.Vector3(),
            sunColor: 0xffffff,
            waterColor: 0x001e0f,
            distortionScale: 3.7,
            fog: true,
        });

        this.water.rotation.x = -Math.PI / 2;
        this.addToScene(this.water);

        // Sky
        this.sky = new Sky();
        this.sky.scale.setScalar(10_000);
        this.addToScene(this.sky);

        if (this.sky.material instanceof ShaderMaterial) {
            const skyUniforms = this.sky.material.uniforms;
            skyUniforms["turbidity"].value = 10;
            skyUniforms["rayleigh"].value = 2;
            skyUniforms["mieCoefficient"].value = 0.005;
            skyUniforms["mieDirectionalG"].value = 0.8;
        }

        this.generator = new THREE.PMREMGenerator(this.renderer);
        this.updateSun();
    }

    updateSun() {
        if (!this.simParams.photorealisticRendering)
            throw new Error("Photorealistic rendering is disabled.");
        if (
            this.sun === undefined ||
            this.sky === undefined ||
            this.water === undefined ||
            this.generator === undefined
        ) {
            throw new Error("One or more photorealistic rendering variables are undefined.");
        }

        const phi = THREE.MathUtils.degToRad(90 - SunParams.elevation);
        const theta = THREE.MathUtils.degToRad(SunParams.azimuth);

        this.sun.setFromSphericalCoords(1, phi, theta);

        if (this.sky.material instanceof ShaderMaterial) {
            this.sky.material.uniforms["sunPosition"].value.copy(this.sun);
        }

        if (this.water.material instanceof ShaderMaterial) {
            this.water.material.uniforms["sunDirection"].value.copy(this.sun).normalize();
        }

        if (this.renderTarget !== undefined) {
            this.renderTarget.dispose();
        }

        this.renderTarget = this.generator.fromScene(this.scene);
        this.scene.environment = this.renderTarget.texture;
    }

    update() {
        // update boids before updating base simulation to rerender
        this.updateBoidCount();

        this.boids.map((boid) =>
            // boid.update(this.getBoidNeighbours(boid), this.steeringForceCoefficients),
            boid.update(this.rules, {
                neighbours: this.getBoidNeighbours(boid),
                simParams: this.simParams,
            }),
        );

        if (
            this.simParams.photorealisticRendering &&
            this.water !== undefined &&
            this.water.material instanceof ShaderMaterial
        ) {
            this.water.material.uniforms["time"].value += 1.0 / 60.0;
        }

        super.update();
    }

    updateBoidCount() {
        if (this.simParams.boidCount === this.boids.length) {
            return;
        }
        // Calculate how many boids we need to generate/remove.
        // Do this here so we don't evaluate boids.length on every loop iteration.
        let difference = this.simParams.boidCount - this.boids.length;
        while (difference > 0) {
            // generate new boids
<<<<<<< HEAD
            const boid = ChangeOfLeaderBoid.generateWithRandomPosAndVel(this.newBoidId());
=======
            const boid = Boid.generateWithRandomPosAndVel({
                acceleration: this.simParams.acceleration,
                photorealisticRendering: this.simParams.photorealisticRendering,
            });
>>>>>>> 2e5da7b6
            this.addToScene(boid.mesh);
            this.boids.push(boid);
            difference--;
        }
        while (difference < 0) {
            // remove boids
            const boid = this.boids.pop();
            if (boid === undefined) {
                // handle the case that for some reason there's no boid to remove
                break;
            }
            this.removeObjectFromScene(boid.mesh);
            difference++;
        }
    }

    private newBoidId(): BoidId {
        const id = this.nextBoidId;
        this.nextBoidId++;
        return id;
    }

    getBoidNeighbours(boid: Boid): Boid[] {
        const neighbours = [];
        for (const otherBoid of this.boids) {
            if (otherBoid === boid) {
                continue;
            }
            if (boid.isOtherBoidVisible(otherBoid, this.simParams.visibilityThreshold)) {
                neighbours.push(otherBoid);
            }
        }
        return neighbours;
    }
}<|MERGE_RESOLUTION|>--- conflicted
+++ resolved
@@ -215,14 +215,9 @@
         let difference = this.simParams.boidCount - this.boids.length;
         while (difference > 0) {
             // generate new boids
-<<<<<<< HEAD
-            const boid = ChangeOfLeaderBoid.generateWithRandomPosAndVel(this.newBoidId());
-=======
-            const boid = Boid.generateWithRandomPosAndVel({
+            const boid = ChangeOfLeaderBoid.generateWithRandomPosAndVel(this.newBoidId(), {
                 acceleration: this.simParams.acceleration,
-                photorealisticRendering: this.simParams.photorealisticRendering,
             });
->>>>>>> 2e5da7b6
             this.addToScene(boid.mesh);
             this.boids.push(boid);
             difference--;
