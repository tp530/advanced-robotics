import { Simulation } from "./Simulation";
import { Boid, BoidId } from "./objects/Boid";
import { GUI } from "dat.gui";
import { Floor } from "./objects/Floor";
import { SeparationRule } from "./rules/SeparationRule";
import { CohesionRule } from "./rules/CohesionRule";
import { AlignmentRule } from "./rules/AlignmentRule";
import { WorldBoundaryRule } from "./rules/WorldBoundaryRule";
import { CollisionAvoidanceRule } from "./rules/CollisionAvoidanceRule";
import { Arena } from "./objects/Arena";
import { ChangeOfLeaderBoidOptions } from "./objects/ChangeOfLeaderBoid";
import { Water } from "./objects/Water";
import { Sky } from "./objects/Sky";
import * as THREE from "three";
import { SunParams } from "./objects/Sun";
import { ShaderMaterial } from "three";
import { World } from "./objects/world/World";
import { defaultWorld } from "./worlds/Default";
import { smallWorld } from "./worlds/SmallWorld";
import { Bounds3D } from "./Bounds3D";
import { WorldTools } from "./objects/world/WorldTools";
import { FollowLeaderRule } from "./rules/FollowLeaderRule";
import { BoidGenerator, BoidType } from "./BoidGenerator";
import { obstacles1 } from "./worlds/Obstacles1";
import { Cylinder } from "./objects/Cylinder";
import { ObstacleAvoidanceRule } from "./rules/ObstacleAvoidanceRule";
import { Rule } from "./rules/Rule";
import FileSaver from 'file-saver';

export interface BoidSimulationParams {
    boidCount: number;
    boidType: BoidType;
    visibilityThreshold: number;
    maxSpeed: number;
    acceleration: number;
    worldName: string;
    worldDimens: Bounds3D;
    rendering: RenderingModes;
    cameraTracking: CameraTrackingModes;
    randomnessPerTimestep: number;
    randomnessLimit: number;
    changeOfLeaderBoidOptions: ChangeOfLeaderBoidOptions;
}

export enum RenderingModes {
    Simple = "Simple",
    Photorealistic = "Photorealistic"
}

export enum CameraTrackingModes {
    None = "None",
    FirstBoid = "First Boid",
    FirstBoidFPV = "First Boid FPV",
    FlockCenter = "Flock Centre",
    FlockCenterFPV = "Flock Centre FPV"
}

export class BoidSimulation extends Simulation {
    controlsGui: GUI;

    worlds: World[] = [
        defaultWorld, smallWorld, obstacles1
    ];

    worldNames: string[] = WorldTools.getNames(this.worlds);

    currentWorldName: string = defaultWorld.name;
    currentRendering: string = RenderingModes.Simple;

    boids: Boid[] = [];
    private nextBoidId: BoidId = 0;

<<<<<<< HEAD
    simParams: BoidSimulationParams = this.getParamsFromUrl();

    boidSteps: string[] = [];
    recordSteps: boolean = false;
=======
    simParams: BoidSimulationParams = {
        boidCount: 100,
        boidType: BoidType.ChangeOfLeader,
        visibilityThreshold: 25,
        maxSpeed: 0.5,
        acceleration: 0.01,
        worldName: defaultWorld.name,
        worldDimens: WorldTools.getWorldByName(
            this.worlds,
            this.currentWorldName,
        ).get3DBoundaries(),
        photorealisticRendering: false,
        randomnessPerTimestep: 0.01,
        randomnessLimit: 0.1,
        changeOfLeaderBoidOptions: {
            maxLeaderTimestep: 200,
            eccentricityThreshold: 0.5,
            neighbourCountThreshold: 8,
            becomeLeaderProbability: 0.001,
            colourBoids: true,
            peakSpeedMultiplier: 1.25,
            peakSpeedTimestepFraction: 0.25,
        },
    };
>>>>>>> 649b24be

    // initial world will get set in constructor by calling reloadWorld
    private obstacleAvoidRule = new ObstacleAvoidanceRule(10, {world: defaultWorld});

    rules: Rule[] = [
        new SeparationRule(0.8),
        new CohesionRule(1),
        new AlignmentRule(1),
        new WorldBoundaryRule(10),
        new CollisionAvoidanceRule(10),
        new FollowLeaderRule(5),
        this.obstacleAvoidRule,
    ];

    private floor?: Floor;
    private arena?: Arena;
    private water?: Water;
    private sky?: Sky;
    private sun?: THREE.Vector3;
    private generator?: THREE.PMREMGenerator;
    private renderTarget?: THREE.WebGLRenderTarget;

    private getParamsFromUrl(): BoidSimulationParams {
        let params: BoidSimulationParams = {
            boidCount: 50,
            boidType: BoidType.Normal,
            visibilityThreshold: 50,
            maxSpeed: 0.5,
            acceleration: 0.01,
            worldName: defaultWorld.name,
            worldDimens: WorldTools.getWorldByName(this.worlds, this.currentWorldName).get3DBoundaries(),
            rendering: RenderingModes.Simple,
            cameraTracking: CameraTrackingModes.None,
            randomnessPerTimestep: 0.01,
            randomnessLimit: 0.1,
        };

        const queryString = window.location.search;
        const urlParams = new URLSearchParams(queryString);
        if (urlParams.has("boidCount")) {
            let count = urlParams.get("boidCount");
            if (count != null) {
                params.boidCount = parseInt(count);
            }
        }

        return params;
    }

    constructor(params?: BoidSimulationParams) {
        super();

        if (params) {
            this.simParams = params;
        }

        // Init controls GUI
        this.controlsGui = new GUI({
            hideable: false,
        });

        this.controlsGui.add(this.simParams, "worldName", this.worldNames).name("World");
        this.controlsGui.add(this.simParams, "rendering", this.getRenderingModeNames()).name("Rendering");
        this.controlsGui.add(this.simParams, "cameraTracking", this.getCameraTrackingModeNames()).name("Tracking");
        this.controlsGui.add(this.simParams, "boidCount", 10, 200).name("Boid count");
        this.controlsGui.add(this.simParams, "maxSpeed", 0.1, 2, 0.01).name("Max speed");
        this.controlsGui
            .add(this.simParams, "visibilityThreshold", 5, 100)
            .name("Visibility radius");

        // Controls to change level of randomness
        const randomnessGui = this.controlsGui.addFolder("Randomness");
        randomnessGui.open();
        randomnessGui
            .add(this.simParams, "randomnessPerTimestep", 0, 0.02, 0.001)
            .name("Per timestep");
        randomnessGui.add(this.simParams, "randomnessLimit", 0, 0.5, 0.01).name("Limit");

        // Controls to change rule weights
        const ruleWeightsGui = this.controlsGui.addFolder("Rule weights");
        ruleWeightsGui.open();
        for (const rule of this.rules) {
            ruleWeightsGui.add(rule, "weight", rule.minWeight, rule.maxWeight, 0.1).name(rule.name);
        }

        // Controls for change of leader boids
        const changeOfLeaderGui = this.controlsGui.addFolder("Change of Leader");
        changeOfLeaderGui.open();
        changeOfLeaderGui
            .add(this.simParams.changeOfLeaderBoidOptions, "maxLeaderTimestep", 100, 400, 20)
            .name("Timesteps");
        changeOfLeaderGui
            .add(this.simParams.changeOfLeaderBoidOptions, "eccentricityThreshold", 0, 1, 0.05)
            .name("Eccentricity threshold");
        changeOfLeaderGui
            .add(this.simParams.changeOfLeaderBoidOptions, "neighbourCountThreshold", 0, 15, 1)
            .name("Min neighbours");
        changeOfLeaderGui
            .add(
                this.simParams.changeOfLeaderBoidOptions,
                "becomeLeaderProbability",
                0,
                0.005,
                0.0001,
            )
            .name("Leader probability");
        changeOfLeaderGui
            .add(this.simParams.changeOfLeaderBoidOptions, "peakSpeedMultiplier", 1, 2, 0.05)
            .name("Escape speed");
        changeOfLeaderGui
            .add(this.simParams.changeOfLeaderBoidOptions, "peakSpeedTimestepFraction", 0, 1, 0.05)
            .name("Speed profile");

        this.reloadWorld();
    }

    getRenderingModeNames(): string[] {
        return Object.values(RenderingModes);
    }

    getCameraTrackingModeNames(): string[] {
        return Object.values(CameraTrackingModes);
    }

    initializePhotorealisticRendering() {
        // Sun
        this.sun = new THREE.Vector3();

        // Water
        const waterGeometry = new THREE.PlaneGeometry(10_000, 10_000);

        this.water = new Water(waterGeometry, {
            textureWidth: 512,
            textureHeight: 512,
            waterNormals: new THREE.TextureLoader().load(
                "textures/waternormals.jpg",
                function (texture) {
                    texture.wrapS = texture.wrapT = THREE.RepeatWrapping;
                },
            ),
            sunDirection: new THREE.Vector3(),
            sunColor: 0xffffff,
            waterColor: 0x001e0f,
            distortionScale: 3.7,
            fog: true,
        });

        this.water.rotation.x = -Math.PI / 2;
        this.addToScene(this.water);

        // Sky
        this.sky = new Sky();
        this.sky.scale.setScalar(10_000);
        this.addToScene(this.sky);

        if (this.sky.material instanceof ShaderMaterial) {
            const skyUniforms = this.sky.material.uniforms;
            skyUniforms["turbidity"].value = 10;
            skyUniforms["rayleigh"].value = 2;
            skyUniforms["mieCoefficient"].value = 0.005;
            skyUniforms["mieDirectionalG"].value = 0.8;
        }

        this.generator = new THREE.PMREMGenerator(this.renderer);
        this.updateSun();
    }

    updateSun() {
        if (this.simParams.rendering !== RenderingModes.Photorealistic)
            throw new Error("Photorealistic rendering is disabled.");
        if (
            this.sun === undefined ||
            this.sky === undefined ||
            this.water === undefined ||
            this.generator === undefined
        ) {
            throw new Error("One or more photorealistic rendering variables are undefined.");
        }

        const phi = THREE.MathUtils.degToRad(90 - SunParams.elevation);
        const theta = THREE.MathUtils.degToRad(SunParams.azimuth);

        this.sun.setFromSphericalCoords(1, phi, theta);

        if (this.sky.material instanceof ShaderMaterial) {
            this.sky.material.uniforms["sunPosition"].value.copy(this.sun);
        }

        if (this.water.material instanceof ShaderMaterial) {
            this.water.material.uniforms["sunDirection"].value.copy(this.sun).normalize();
        }

        if (this.renderTarget !== undefined) {
            this.renderTarget.dispose();
        }

        this.renderTarget = this.generator.fromScene(this.scene);
        this.scene.environment = this.renderTarget.texture;
    }

    update() {
        // Reload the world if needed
        if (this.currentWorldName !== this.simParams.worldName ||
            this.currentRendering !== this.simParams.rendering) {
            this.reloadWorld();
        }

        // update boids before updating base simulation to rerender
        this.updateBoidCount();

        this.boids.map((boid) =>
            boid.update(this.rules, {
                neighbours: this.getBoidNeighbours(boid),
                simParams: this.simParams,
            }),
        );

        if (
            this.simParams.rendering === RenderingModes.Photorealistic &&
            this.water !== undefined &&
            this.water.material instanceof ShaderMaterial
        ) {
            this.water.material.uniforms["time"].value += 1.0 / 60.0;
        }

        switch (this.simParams.cameraTracking) {
            case CameraTrackingModes.FlockCenter:
            this.controls.target = this.getFlockCenter();
                break;
            case CameraTrackingModes.FirstBoid:
                if (this.boids.length > 0) {
                    this.controls.target = this.boids[0].position;
                }
                break;
            case CameraTrackingModes.FirstBoidFPV:
                if (this.boids.length > 0) {
                    this.camera.position.set(
                        this.boids[0].position.x,
                        this.boids[0].position.y,
                        this.boids[0].position.z
                    );
                    this.controls.target = this.boids[0].position.clone().add(this.boids[0].actualVelocity);
                }
                break;
                case CameraTrackingModes.FlockCenterFPV:
                    if (this.boids.length > 0) {
                        const center = this.getFlockCenter();
                        this.camera.position.set(
                            center.x,
                            center.y,
                            center.z
                        );
                        this.controls.target = this.camera.position.clone().add(this.getFlockTarget());
                    }
                break;
        }

        super.update();

        if (this.recordSteps) {
            this.recordBoidStep();
            if (this.boidSteps.length === 60 * 10) {
                this.recordSteps = false;
                let blob = new Blob([this.boidSteps.join("\n")], {type: "text/plain;charset=utf-8"});
                FileSaver.saveAs(blob, "boid_flight_paths.csv");
                this.boidSteps = [];
            }
        }

    }

    recordBoidStep(): void {
        let currentPositions: number[] = [];
        for (let boid of this.boids) {
            let pos = boid.position;
            currentPositions.push(pos.x);
            currentPositions.push(pos.y);
            currentPositions.push(pos.z);
        }
        this.boidSteps.push(currentPositions.join(','));
    }

    getFlockTarget(): THREE.Vector3 {
        if (this.boids.length === 0) {
            return new THREE.Vector3();
        }
        const alignment = new THREE.Vector3();

        for (const neighbour of this.boids) {
            alignment.add(neighbour.actualVelocity);
        }
        alignment.divideScalar(this.boids.length);
        return alignment;
    }

    getFlockCenter(): THREE.Vector3 {
        if (this.boids.length === 0) {
            return new THREE.Vector3();
        } 
        let sumX = 0;
        let sumY = 0;
        let sumZ = 0;
        for (const boid of this.boids) {
            sumX += boid.position.x;
            sumY += boid.position.y;
            sumZ += boid.position.z;
        }
        return new THREE.Vector3(sumX/this.boids.length, sumY/this.boids.length, sumZ/this.boids.length);
    }

    reloadWorld() {
        const world = WorldTools.getWorldByName(this.worlds, this.simParams.worldName);
        this.simParams.worldDimens = world.get3DBoundaries();

        this.clearScene();

        this.obstacleAvoidRule.setWorld(world);

        // Remove old boids
        this.boids = [];

        // Delete recorded steps
        this.boidSteps = [];

        // Arena
        this.arena = new Arena(this.simParams);
        this.addToScene(this.arena.mesh);

        if (this.simParams.rendering === RenderingModes.Photorealistic) {
            this.initializePhotorealisticRendering();
        } else {
            // Floor
            this.floor = new Floor(this.simParams);
            this.addToScene(this.floor.mesh);
        }

        // Obstacles
        for (const description of world.obstacles.cylinders) {
            const cylinder = new Cylinder({
<<<<<<< HEAD
                description: description, 
                rendering: RenderingModes.Photorealistic
=======
                description: description,
                photorealisticRendering: this.simParams.photorealisticRendering
>>>>>>> 649b24be
            });
            this.addToScene(cylinder.mesh);
        }

        this.currentWorldName = this.simParams.worldName;
<<<<<<< HEAD
        this.currentRendering = this.simParams.rendering;

=======
>>>>>>> 649b24be
    }

    updateBoidCount() {
        if (this.simParams.boidCount === this.boids.length) {
            return;
        }
        // Calculate how many boids we need to generate/remove.
        // Do this here so we don't evaluate boids.length on every loop iteration.
        let difference = this.simParams.boidCount - this.boids.length;
        while (difference > 0) {
            // generate new boids
            const boid = BoidGenerator.generateBoidWithRandomPosAndVec(this.newBoidId(), {
                boidType: this.simParams.boidType,
                positionBounds: this.simParams.worldDimens,
                acceleration: this.simParams.acceleration,
                rendering: this.simParams.rendering
            });
            this.addToScene(boid.mesh);
            this.boids.push(boid);
            difference--;
        }
        while (difference < 0) {
            // remove boids
            const boid = this.boids.pop();
            if (boid === undefined) {
                // handle the case that for some reason there's no boid to remove
                break;
            }
            this.removeFromScene(boid.mesh);
            difference++;
        }
    }

    private newBoidId(): BoidId {
        const id = this.nextBoidId;
        this.nextBoidId++;
        return id;
    }

    getBoidNeighbours(boid: Boid): Boid[] {
        const neighbours = [];
        for (const otherBoid of this.boids) {
            if (otherBoid === boid) {
                continue;
            }
            if (boid.isOtherBoidVisible(otherBoid, this.simParams.visibilityThreshold)) {
                neighbours.push(otherBoid);
            }
        }
        return neighbours;
    }
}<|MERGE_RESOLUTION|>--- conflicted
+++ resolved
@@ -26,8 +26,10 @@
 import { ObstacleAvoidanceRule } from "./rules/ObstacleAvoidanceRule";
 import { Rule } from "./rules/Rule";
 import FileSaver from 'file-saver';
+import { UrlParams } from "./UrlParams";
 
 export interface BoidSimulationParams {
+    behaviour: BoidBehaviour;
     boidCount: number;
     boidType: BoidType;
     visibilityThreshold: number;
@@ -42,6 +44,11 @@
     changeOfLeaderBoidOptions: ChangeOfLeaderBoidOptions;
 }
 
+export enum BoidBehaviour {
+    Reynolds = "Reynolds’ Algorithm",
+    ChangeOfLeadership = "Change of Leadership"
+}
+
 export enum RenderingModes {
     Simple = "Simple",
     Photorealistic = "Photorealistic"
@@ -57,62 +64,39 @@
 
 export class BoidSimulation extends Simulation {
     controlsGui: GUI;
-
-    worlds: World[] = [
+    changeOfLeaderGui?: GUI;
+
+    public static worlds: World[] = [
         defaultWorld, smallWorld, obstacles1
     ];
 
-    worldNames: string[] = WorldTools.getNames(this.worlds);
-
-    currentWorldName: string = defaultWorld.name;
+    public static worldNames: string[] = WorldTools.getNames(BoidSimulation.worlds);
+
+    behaviourNames: string[] = Object.values(BoidBehaviour);
+
+    public static currentWorldName: string = defaultWorld.name;
     currentRendering: string = RenderingModes.Simple;
+    currentBehaviour: string = BoidBehaviour.Reynolds;
 
     boids: Boid[] = [];
     private nextBoidId: BoidId = 0;
 
-<<<<<<< HEAD
-    simParams: BoidSimulationParams = this.getParamsFromUrl();
+    simParams: BoidSimulationParams = UrlParams.get();
 
     boidSteps: string[] = [];
     recordSteps: boolean = false;
-=======
-    simParams: BoidSimulationParams = {
-        boidCount: 100,
-        boidType: BoidType.ChangeOfLeader,
-        visibilityThreshold: 25,
-        maxSpeed: 0.5,
-        acceleration: 0.01,
-        worldName: defaultWorld.name,
-        worldDimens: WorldTools.getWorldByName(
-            this.worlds,
-            this.currentWorldName,
-        ).get3DBoundaries(),
-        photorealisticRendering: false,
-        randomnessPerTimestep: 0.01,
-        randomnessLimit: 0.1,
-        changeOfLeaderBoidOptions: {
-            maxLeaderTimestep: 200,
-            eccentricityThreshold: 0.5,
-            neighbourCountThreshold: 8,
-            becomeLeaderProbability: 0.001,
-            colourBoids: true,
-            peakSpeedMultiplier: 1.25,
-            peakSpeedTimestepFraction: 0.25,
-        },
-    };
->>>>>>> 649b24be
 
     // initial world will get set in constructor by calling reloadWorld
-    private obstacleAvoidRule = new ObstacleAvoidanceRule(10, {world: defaultWorld});
-
-    rules: Rule[] = [
+    private static obstacleAvoidRule = new ObstacleAvoidanceRule(10, {world: defaultWorld});
+
+    public static rules: Rule[] = [
         new SeparationRule(0.8),
         new CohesionRule(1),
         new AlignmentRule(1),
         new WorldBoundaryRule(10),
         new CollisionAvoidanceRule(10),
         new FollowLeaderRule(5),
-        this.obstacleAvoidRule,
+        this.obstacleAvoidRule
     ];
 
     private floor?: Floor;
@@ -123,33 +107,6 @@
     private generator?: THREE.PMREMGenerator;
     private renderTarget?: THREE.WebGLRenderTarget;
 
-    private getParamsFromUrl(): BoidSimulationParams {
-        let params: BoidSimulationParams = {
-            boidCount: 50,
-            boidType: BoidType.Normal,
-            visibilityThreshold: 50,
-            maxSpeed: 0.5,
-            acceleration: 0.01,
-            worldName: defaultWorld.name,
-            worldDimens: WorldTools.getWorldByName(this.worlds, this.currentWorldName).get3DBoundaries(),
-            rendering: RenderingModes.Simple,
-            cameraTracking: CameraTrackingModes.None,
-            randomnessPerTimestep: 0.01,
-            randomnessLimit: 0.1,
-        };
-
-        const queryString = window.location.search;
-        const urlParams = new URLSearchParams(queryString);
-        if (urlParams.has("boidCount")) {
-            let count = urlParams.get("boidCount");
-            if (count != null) {
-                params.boidCount = parseInt(count);
-            }
-        }
-
-        return params;
-    }
-
     constructor(params?: BoidSimulationParams) {
         super();
 
@@ -162,7 +119,8 @@
             hideable: false,
         });
 
-        this.controlsGui.add(this.simParams, "worldName", this.worldNames).name("World");
+        this.controlsGui.add(this.simParams, "worldName", BoidSimulation.worldNames).name("World");
+        this.controlsGui.add(this.simParams, "behaviour", this.behaviourNames).name("Behaviour");
         this.controlsGui.add(this.simParams, "rendering", this.getRenderingModeNames()).name("Rendering");
         this.controlsGui.add(this.simParams, "cameraTracking", this.getCameraTrackingModeNames()).name("Tracking");
         this.controlsGui.add(this.simParams, "boidCount", 10, 200).name("Boid count");
@@ -182,23 +140,31 @@
         // Controls to change rule weights
         const ruleWeightsGui = this.controlsGui.addFolder("Rule weights");
         ruleWeightsGui.open();
-        for (const rule of this.rules) {
+        for (const rule of BoidSimulation.rules) {
             ruleWeightsGui.add(rule, "weight", rule.minWeight, rule.maxWeight, 0.1).name(rule.name);
         }
 
-        // Controls for change of leader boids
-        const changeOfLeaderGui = this.controlsGui.addFolder("Change of Leader");
-        changeOfLeaderGui.open();
-        changeOfLeaderGui
+        // Controls for Change of Leader behaviour
+        if (this.simParams.behaviour === BoidBehaviour.ChangeOfLeadership) {
+            this.addChangeOfLeaderGui();
+        }
+
+        this.reloadWorld();
+    }
+
+    addChangeOfLeaderGui(): void {
+        this.changeOfLeaderGui = this.controlsGui.addFolder("Change of Leader");
+        this.changeOfLeaderGui.open();
+        this.changeOfLeaderGui
             .add(this.simParams.changeOfLeaderBoidOptions, "maxLeaderTimestep", 100, 400, 20)
             .name("Timesteps");
-        changeOfLeaderGui
+        this.changeOfLeaderGui
             .add(this.simParams.changeOfLeaderBoidOptions, "eccentricityThreshold", 0, 1, 0.05)
             .name("Eccentricity threshold");
-        changeOfLeaderGui
+        this.changeOfLeaderGui
             .add(this.simParams.changeOfLeaderBoidOptions, "neighbourCountThreshold", 0, 15, 1)
             .name("Min neighbours");
-        changeOfLeaderGui
+        this.changeOfLeaderGui
             .add(
                 this.simParams.changeOfLeaderBoidOptions,
                 "becomeLeaderProbability",
@@ -207,14 +173,12 @@
                 0.0001,
             )
             .name("Leader probability");
-        changeOfLeaderGui
+        this.changeOfLeaderGui
             .add(this.simParams.changeOfLeaderBoidOptions, "peakSpeedMultiplier", 1, 2, 0.05)
             .name("Escape speed");
-        changeOfLeaderGui
+        this.changeOfLeaderGui
             .add(this.simParams.changeOfLeaderBoidOptions, "peakSpeedTimestepFraction", 0, 1, 0.05)
             .name("Speed profile");
-
-        this.reloadWorld();
     }
 
     getRenderingModeNames(): string[] {
@@ -301,18 +265,41 @@
         this.scene.environment = this.renderTarget.texture;
     }
 
-    update() {
+    updateGUI(): void {
+
+        if (this.currentBehaviour !== this.simParams.behaviour) {
+            switch (this.simParams.behaviour) {
+                case BoidBehaviour.Reynolds:
+                    if (this.changeOfLeaderGui !== undefined) {
+                        this.controlsGui.removeFolder(this.changeOfLeaderGui);
+                        this.changeOfLeaderGui = undefined;
+                    }
+                    break;
+                case BoidBehaviour.ChangeOfLeadership:
+                    if (this.changeOfLeaderGui === undefined) {
+                        this.addChangeOfLeaderGui();
+                    }
+                    break;
+            }
+            this.currentBehaviour = this.simParams.behaviour;
+        }
+    }
+
+    update(): void {
+
         // Reload the world if needed
-        if (this.currentWorldName !== this.simParams.worldName ||
+        if (BoidSimulation.currentWorldName !== this.simParams.worldName ||
+            this.currentBehaviour!== this.simParams.behaviour ||
             this.currentRendering !== this.simParams.rendering) {
             this.reloadWorld();
+            this.updateGUI();
         }
 
         // update boids before updating base simulation to rerender
         this.updateBoidCount();
 
         this.boids.map((boid) =>
-            boid.update(this.rules, {
+            boid.update(BoidSimulation.rules, {
                 neighbours: this.getBoidNeighbours(boid),
                 simParams: this.simParams,
             }),
@@ -412,12 +399,12 @@
     }
 
     reloadWorld() {
-        const world = WorldTools.getWorldByName(this.worlds, this.simParams.worldName);
+        const world = WorldTools.getWorldByName(BoidSimulation.worlds, this.simParams.worldName);
         this.simParams.worldDimens = world.get3DBoundaries();
 
         this.clearScene();
 
-        this.obstacleAvoidRule.setWorld(world);
+        BoidSimulation.obstacleAvoidRule.setWorld(world);
 
         // Remove old boids
         this.boids = [];
@@ -440,23 +427,15 @@
         // Obstacles
         for (const description of world.obstacles.cylinders) {
             const cylinder = new Cylinder({
-<<<<<<< HEAD
                 description: description, 
                 rendering: RenderingModes.Photorealistic
-=======
-                description: description,
-                photorealisticRendering: this.simParams.photorealisticRendering
->>>>>>> 649b24be
             });
             this.addToScene(cylinder.mesh);
         }
 
-        this.currentWorldName = this.simParams.worldName;
-<<<<<<< HEAD
+        BoidSimulation.currentWorldName = this.simParams.worldName;
         this.currentRendering = this.simParams.rendering;
 
-=======
->>>>>>> 649b24be
     }
 
     updateBoidCount() {
