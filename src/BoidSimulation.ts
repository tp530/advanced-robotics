import { Simulation } from "./Simulation";
import { Boid, BoidId } from "./objects/Boid";
import { GUI } from "dat.gui";
import { Floor } from "./objects/Floor";
import { SeparationRule } from "./rules/SeparationRule";
import { CohesionRule } from "./rules/CohesionRule";
import { AlignmentRule } from "./rules/AlignmentRule";
import { WorldBoundaryRule } from "./rules/WorldBoundaryRule";
import { CollisionAvoidanceRule } from "./rules/CollisionAvoidanceRule";
import { Arena } from "./objects/Arena";
import { ChangeOfLeaderBoid, ChangeOfLeaderBoidOptions } from "./objects/ChangeOfLeaderBoid";
import { Water } from "./objects/Water";
import { Sky } from "./objects/Sky";
import * as THREE from "three";
<<<<<<< HEAD
import { SunParams } from "./objects/Sun";
import { ShaderMaterial } from "three";
import { World } from "./objects/world/World";
import { defaultWorld } from "./worlds/Default";
import { smallWorld } from "./worlds/SmallWorld";
import { Bounds3D } from "./Bounds3D";
import { WorldTools } from "./objects/world/WorldTools";
import { FollowLeaderRule } from "./rules/FollowLeaderRule";
import { BoidGenerator, BoidType } from "./BoidGenerator";
=======
import {ShaderMaterial} from "three";
import {SunParams} from "./objects/Sun";
import {World} from "./objects/world/World";
import {defaultWorld} from "./worlds/Default";
import {smallWorld} from "./worlds/SmallWorld";
import {Bounds3D} from "./Bounds3D";
import {WorldTools} from "./objects/world/WorldTools";
import {BoidGenerator, BoidType} from "./BoidGenerator";
import { obstacles1 } from "./worlds/Obstacles1";
import { Cylinder } from "./objects/Cylinder";
import { ObstacleAvoidanceRule } from "./rules/ObstacleAvoidanceRule";
import { Rule } from "./rules/Rule";
>>>>>>> 7fd83420

export interface BoidSimulationParams {
    boidCount: number;
    boidType: BoidType;
    visibilityThreshold: number;
    maxSpeed: number;
    acceleration: number;
    worldName: string;
    worldDimens: Bounds3D;
    photorealisticRendering: boolean;
    randomnessPerTimestep: number;
    randomnessLimit: number;
    changeOfLeaderBoidOptions: ChangeOfLeaderBoidOptions;
}

export class BoidSimulation extends Simulation {
    controlsGui: GUI;

<<<<<<< HEAD
    worlds: World[] = [defaultWorld, smallWorld];
=======
    worlds: World[] = [
        defaultWorld, smallWorld, obstacles1
    ];
>>>>>>> 7fd83420

    worldNames: string[] = WorldTools.getNames(this.worlds);

    currentWorldName: string = defaultWorld.name;

    boids: Boid[] = [];
    private nextBoidId: BoidId = 0;

    simParams: BoidSimulationParams = {
        boidCount: 100,
        boidType: BoidType.ChangeOfLeader,
        visibilityThreshold: 25,
        maxSpeed: 0.5,
        acceleration: 0.01,
        worldName: defaultWorld.name,
        worldDimens: WorldTools.getWorldByName(
            this.worlds,
            this.currentWorldName,
        ).get3DBoundaries(),
        photorealisticRendering: false,
        randomnessPerTimestep: 0.01,
        randomnessLimit: 0.1,
        changeOfLeaderBoidOptions: {
            maxLeaderTimestep: 250,
            eccentricityThreshold: 0.5,
            neighbourCountThreshold: 8,
            becomeLeaderProbability: 0.001,
            colourBoids: true,
            peakSpeedMultiplier: 1.25,
            peakSpeedTimestepFraction: 0.25,
        },
    };

    // initial world will get set in constructor by calling reloadWorld
    private obstacleAvoidRule = new ObstacleAvoidanceRule(10, {world: defaultWorld});

    rules: Rule[] = [
        new SeparationRule(0.8),
        new CohesionRule(1),
        new AlignmentRule(1),
        new WorldBoundaryRule(10),
        new CollisionAvoidanceRule(10),
<<<<<<< HEAD
        new FollowLeaderRule(5),
=======
        this.obstacleAvoidRule,
>>>>>>> 7fd83420
    ];

    private floor?: Floor;
    private arena?: Arena;
    private water?: Water;
    private sky?: Sky;
    private sun?: THREE.Vector3;
    private generator?: THREE.PMREMGenerator;
    private renderTarget?: THREE.WebGLRenderTarget;

    constructor(params?: BoidSimulationParams) {
        super();

        if (params) {
            this.simParams = params;
        }

        // Init controls GUI
        this.controlsGui = new GUI({
            hideable: false,
        });

        this.controlsGui.add(this.simParams, "worldName", this.worldNames).name("World");
        this.controlsGui.add(this.simParams, "boidCount", 10, 200).name("Boid count");
        this.controlsGui.add(this.simParams, "maxSpeed", 0.1, 2, 0.01).name("Max speed");
        this.controlsGui
            .add(this.simParams, "visibilityThreshold", 5, 100)
            .name("Visibility radius");

        // Controls to change level of randomness
        const randomnessGui = this.controlsGui.addFolder("Randomness");
        randomnessGui.open();
        randomnessGui
            .add(this.simParams, "randomnessPerTimestep", 0, 0.02, 0.001)
            .name("Per timestep");
        randomnessGui.add(this.simParams, "randomnessLimit", 0, 0.5, 0.01).name("Limit");

        // Controls to change rule weights
        const ruleWeightsGui = this.controlsGui.addFolder("Rule weights");
        ruleWeightsGui.open();
        for (const rule of this.rules) {
            ruleWeightsGui.add(rule, "weight", rule.minWeight, rule.maxWeight, 0.1).name(rule.name);
        }

<<<<<<< HEAD
        // Controls for change of leader boids
        const changeOfLeaderGui = this.controlsGui.addFolder("Change of Leader");
        changeOfLeaderGui.open();
        changeOfLeaderGui
            .add(this.simParams.changeOfLeaderBoidOptions, "maxLeaderTimestep", 100, 400, 20)
            .name("Timesteps");
        changeOfLeaderGui
            .add(this.simParams.changeOfLeaderBoidOptions, "eccentricityThreshold", 0, 1, 0.05)
            .name("Eccentricity threshold");
        changeOfLeaderGui
            .add(this.simParams.changeOfLeaderBoidOptions, "neighbourCountThreshold", 0, 15, 1)
            .name("Min neighbours");
        changeOfLeaderGui
            .add(
                this.simParams.changeOfLeaderBoidOptions,
                "becomeLeaderProbability",
                0,
                0.005,
                0.0001,
            )
            .name("Leader probability");
        changeOfLeaderGui
            .add(this.simParams.changeOfLeaderBoidOptions, "peakSpeedMultiplier", 1, 2, 0.05)
            .name("Escape speed");
        changeOfLeaderGui
            .add(this.simParams.changeOfLeaderBoidOptions, "peakSpeedTimestepFraction", 0, 1, 0.05)
            .name("Speed profile");

        const world = WorldTools.getWorldByName(this.worlds, this.simParams.worldName);

        // Add a floor to the simulation
        if (!this.simParams.photorealisticRendering) {
            this.floor = new Floor(this.simParams);
            this.addToScene(this.floor.mesh);
        }

        this.arena = new Arena(this.simParams);
        this.addToScene(this.arena.mesh);

        if (this.simParams.photorealisticRendering) {
            this.initializePhotorealisticRendering();
        }
=======
        this.reloadWorld();
>>>>>>> 7fd83420
    }

    initializePhotorealisticRendering() {
        // Sun
        this.sun = new THREE.Vector3();

        // Water
        const waterGeometry = new THREE.PlaneGeometry(10_000, 10_000);

        this.water = new Water(waterGeometry, {
            textureWidth: 512,
            textureHeight: 512,
            waterNormals: new THREE.TextureLoader().load(
                "textures/waternormals.jpg",
                function (texture) {
                    texture.wrapS = texture.wrapT = THREE.RepeatWrapping;
                },
            ),
            sunDirection: new THREE.Vector3(),
            sunColor: 0xffffff,
            waterColor: 0x001e0f,
            distortionScale: 3.7,
            fog: true,
        });

        this.water.rotation.x = -Math.PI / 2;
        this.addToScene(this.water);

        // Sky
        this.sky = new Sky();
        this.sky.scale.setScalar(10_000);
        this.addToScene(this.sky);

        if (this.sky.material instanceof ShaderMaterial) {
            const skyUniforms = this.sky.material.uniforms;
            skyUniforms["turbidity"].value = 10;
            skyUniforms["rayleigh"].value = 2;
            skyUniforms["mieCoefficient"].value = 0.005;
            skyUniforms["mieDirectionalG"].value = 0.8;
        }

        this.generator = new THREE.PMREMGenerator(this.renderer);
        this.updateSun();
    }

    updateSun() {
        if (!this.simParams.photorealisticRendering)
            throw new Error("Photorealistic rendering is disabled.");
        if (
            this.sun === undefined ||
            this.sky === undefined ||
            this.water === undefined ||
            this.generator === undefined
        ) {
            throw new Error("One or more photorealistic rendering variables are undefined.");
        }

        const phi = THREE.MathUtils.degToRad(90 - SunParams.elevation);
        const theta = THREE.MathUtils.degToRad(SunParams.azimuth);

        this.sun.setFromSphericalCoords(1, phi, theta);

        if (this.sky.material instanceof ShaderMaterial) {
            this.sky.material.uniforms["sunPosition"].value.copy(this.sun);
        }

        if (this.water.material instanceof ShaderMaterial) {
            this.water.material.uniforms["sunDirection"].value.copy(this.sun).normalize();
        }

        if (this.renderTarget !== undefined) {
            this.renderTarget.dispose();
        }

        this.renderTarget = this.generator.fromScene(this.scene);
        this.scene.environment = this.renderTarget.texture;
    }

    update() {
        // Reload the world if needed
        if (this.currentWorldName !== this.simParams.worldName) {
            this.reloadWorld();
        }

        // update boids before updating base simulation to rerender
        this.updateBoidCount();

        this.boids.map((boid) =>
            boid.update(this.rules, {
                neighbours: this.getBoidNeighbours(boid),
                simParams: this.simParams,
            }),
        );

        if (
            this.simParams.photorealisticRendering &&
            this.water !== undefined &&
            this.water.material instanceof ShaderMaterial
        ) {
            this.water.material.uniforms["time"].value += 1.0 / 60.0;
        }

        super.update();
    }

    reloadWorld() {
        const world = WorldTools.getWorldByName(this.worlds, this.simParams.worldName);
        this.simParams.worldDimens = world.get3DBoundaries();

        this.clearScene();

        this.obstacleAvoidRule.setWorld(world);

        // Remove old boids
        this.boids = [];

        // Arena
        this.arena = new Arena(this.simParams);
        this.addToScene(this.arena.mesh);

        if (this.simParams.photorealisticRendering) {
            this.initializePhotorealisticRendering();
        } else {
            // Floor
            this.floor = new Floor(this.simParams);
            this.addToScene(this.floor.mesh);
        }

        // Obstacles
        for (const description of world.obstacles.cylinders) {
            const cylinder = new Cylinder({
                description: description, 
                photorealisticRendering: this.simParams.photorealisticRendering
            });
            this.addToScene(cylinder.mesh);
        }

        this.currentWorldName = this.simParams.worldName;
    }

    updateBoidCount() {
        if (this.simParams.boidCount === this.boids.length) {
            return;
        }
        // Calculate how many boids we need to generate/remove.
        // Do this here so we don't evaluate boids.length on every loop iteration.
        let difference = this.simParams.boidCount - this.boids.length;
        while (difference > 0) {
            // generate new boids
            const boid = BoidGenerator.generateBoidWithRandomPosAndVec(this.newBoidId(), {
                boidType: this.simParams.boidType,
                positionBounds: this.simParams.worldDimens,
                acceleration: this.simParams.acceleration,
                photorealisticRendering: this.simParams.photorealisticRendering,
            });
            this.addToScene(boid.mesh);
            this.boids.push(boid);
            difference--;
        }
        while (difference < 0) {
            // remove boids
            const boid = this.boids.pop();
            if (boid === undefined) {
                // handle the case that for some reason there's no boid to remove
                break;
            }
            this.removeFromScene(boid.mesh);
            difference++;
        }
    }

    private newBoidId(): BoidId {
        const id = this.nextBoidId;
        this.nextBoidId++;
        return id;
    }

    getBoidNeighbours(boid: Boid): Boid[] {
        const neighbours = [];
        for (const otherBoid of this.boids) {
            if (otherBoid === boid) {
                continue;
            }
            if (boid.isOtherBoidVisible(otherBoid, this.simParams.visibilityThreshold)) {
                neighbours.push(otherBoid);
            }
        }
        return neighbours;
    }
}<|MERGE_RESOLUTION|>--- conflicted
+++ resolved
@@ -12,7 +12,6 @@
 import { Water } from "./objects/Water";
 import { Sky } from "./objects/Sky";
 import * as THREE from "three";
-<<<<<<< HEAD
 import { SunParams } from "./objects/Sun";
 import { ShaderMaterial } from "three";
 import { World } from "./objects/world/World";
@@ -22,20 +21,10 @@
 import { WorldTools } from "./objects/world/WorldTools";
 import { FollowLeaderRule } from "./rules/FollowLeaderRule";
 import { BoidGenerator, BoidType } from "./BoidGenerator";
-=======
-import {ShaderMaterial} from "three";
-import {SunParams} from "./objects/Sun";
-import {World} from "./objects/world/World";
-import {defaultWorld} from "./worlds/Default";
-import {smallWorld} from "./worlds/SmallWorld";
-import {Bounds3D} from "./Bounds3D";
-import {WorldTools} from "./objects/world/WorldTools";
-import {BoidGenerator, BoidType} from "./BoidGenerator";
 import { obstacles1 } from "./worlds/Obstacles1";
 import { Cylinder } from "./objects/Cylinder";
 import { ObstacleAvoidanceRule } from "./rules/ObstacleAvoidanceRule";
 import { Rule } from "./rules/Rule";
->>>>>>> 7fd83420
 
 export interface BoidSimulationParams {
     boidCount: number;
@@ -54,13 +43,9 @@
 export class BoidSimulation extends Simulation {
     controlsGui: GUI;
 
-<<<<<<< HEAD
-    worlds: World[] = [defaultWorld, smallWorld];
-=======
     worlds: World[] = [
         defaultWorld, smallWorld, obstacles1
     ];
->>>>>>> 7fd83420
 
     worldNames: string[] = WorldTools.getNames(this.worlds);
 
@@ -103,11 +88,8 @@
         new AlignmentRule(1),
         new WorldBoundaryRule(10),
         new CollisionAvoidanceRule(10),
-<<<<<<< HEAD
         new FollowLeaderRule(5),
-=======
         this.obstacleAvoidRule,
->>>>>>> 7fd83420
     ];
 
     private floor?: Floor;
@@ -152,7 +134,6 @@
             ruleWeightsGui.add(rule, "weight", rule.minWeight, rule.maxWeight, 0.1).name(rule.name);
         }
 
-<<<<<<< HEAD
         // Controls for change of leader boids
         const changeOfLeaderGui = this.controlsGui.addFolder("Change of Leader");
         changeOfLeaderGui.open();
@@ -181,23 +162,7 @@
             .add(this.simParams.changeOfLeaderBoidOptions, "peakSpeedTimestepFraction", 0, 1, 0.05)
             .name("Speed profile");
 
-        const world = WorldTools.getWorldByName(this.worlds, this.simParams.worldName);
-
-        // Add a floor to the simulation
-        if (!this.simParams.photorealisticRendering) {
-            this.floor = new Floor(this.simParams);
-            this.addToScene(this.floor.mesh);
-        }
-
-        this.arena = new Arena(this.simParams);
-        this.addToScene(this.arena.mesh);
-
-        if (this.simParams.photorealisticRendering) {
-            this.initializePhotorealisticRendering();
-        }
-=======
         this.reloadWorld();
->>>>>>> 7fd83420
     }
 
     initializePhotorealisticRendering() {
@@ -329,7 +294,7 @@
         // Obstacles
         for (const description of world.obstacles.cylinders) {
             const cylinder = new Cylinder({
-                description: description, 
+                description: description,
                 photorealisticRendering: this.simParams.photorealisticRendering
             });
             this.addToScene(cylinder.mesh);
