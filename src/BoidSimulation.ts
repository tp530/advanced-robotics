import { Simulation } from "./Simulation";
import { Boid, BoidId } from "./objects/Boid";
import { GUI } from "dat.gui";
import { Floor } from "./objects/Floor";
import { SeparationRule } from "./rules/SeparationRule";
import { CohesionRule } from "./rules/CohesionRule";
import { AlignmentRule } from "./rules/AlignmentRule";
import { Bounds3D } from "./Bounds3D";
import { WorldBoundaryRule } from "./rules/WorldBoundaryRule";
import { CollisionAvoidanceRule } from "./rules/CollisionAvoidanceRule";
import { Arena } from "./objects/Arena";
<<<<<<< HEAD
import { ChangeOfLeadershipRule } from "./rules/ChangeOfLeadershipRule";
=======
import { Water } from "./objects/Water";
import { Sky } from "./objects/Sky";
import * as THREE from "three";
import { SunParams } from "./objects/Sun";
import { ShaderMaterial } from "three";
>>>>>>> c7df5a07

export interface BoidSimulationParams {
    boidCount: number;
    visibilityThreshold: number;
    maxSpeed: number;
    worldDimens: Bounds3D;
    photorealisticRendering: boolean;
    randomnessPerTimestep: number;
    randomnessLimit: number;
}

export class BoidSimulation extends Simulation {
    controlsGui: GUI;

    boids: Boid[] = [];
    private nextBoidId: BoidId = 0;

    simParams: BoidSimulationParams = {
        boidCount: 50,
        visibilityThreshold: 50,
        maxSpeed: 0.5,
        worldDimens: Bounds3D.centredXZ(200, 200, 100),
        photorealisticRendering: true,
        randomnessPerTimestep: 0.01,
        randomnessLimit: 0.1,
    };

    rules = [
        new SeparationRule(0.8),
        new CohesionRule(1),
        new AlignmentRule(1),
        new WorldBoundaryRule(10),
        new CollisionAvoidanceRule(10),
        new ChangeOfLeadershipRule(1),
    ];

    private readonly floor?: Floor;
    private water?: Water;
    private sky?: Sky;
    private sun?: THREE.Vector3;
    private generator?: THREE.PMREMGenerator;
    private renderTarget?: THREE.WebGLRenderTarget;

    constructor(params?: BoidSimulationParams) {
        super();

        if (params) {
            this.simParams = params;
        }

        // init controls GUI
        this.controlsGui = new GUI({
            hideable: false,
        });
        this.controlsGui.add(this.simParams, "boidCount", 10, 200).name("Boid count");
        this.controlsGui.add(this.simParams, "maxSpeed", 0.1, 2, 0.01).name("Max speed");
        this.controlsGui
            .add(this.simParams, "visibilityThreshold", 5, 100)
            .name("Visibility radius");

        // controls to change level of randomness
        const randomnessGui = this.controlsGui.addFolder("Randomness");
        randomnessGui.open();
        randomnessGui
            .add(this.simParams, "randomnessPerTimestep", 0, 0.02, 0.001)
            .name("Per timestep");
        randomnessGui.add(this.simParams, "randomnessLimit", 0, 0.5, 0.01).name("Limit");

        // controls to change rule weights
        const ruleWeightsGui = this.controlsGui.addFolder("Rule weights");
        ruleWeightsGui.open();
        for (const rule of this.rules) {
            ruleWeightsGui.add(rule, "weight", rule.minWeight, rule.maxWeight, 0.1).name(rule.name);
        }

        // add a floor to the simulation
        if (!this.simParams.photorealisticRendering) {
            this.floor = new Floor();
            this.addToScene(this.floor.mesh);
        }

        const arena = new Arena(this.simParams);
        this.addToScene(arena.mesh);

        if (this.simParams.photorealisticRendering) {
            this.initializePhotorealisticRendering();
        }

    }

    initializePhotorealisticRendering() {

        // Sun
        this.sun = new THREE.Vector3();

        // Water
        const waterGeometry = new THREE.PlaneGeometry(10_000, 10_000);

        this.water = new Water(
            waterGeometry,
            {
                textureWidth: 512,
                textureHeight: 512,
                waterNormals: new THREE.TextureLoader().load("textures/waternormals.jpg", function (texture) {
                    texture.wrapS = texture.wrapT = THREE.RepeatWrapping;
                }),
                sunDirection: new THREE.Vector3(),
                sunColor: 0xffffff,
                waterColor: 0x001e0f,
                distortionScale: 3.7,
                fog: true
            }
        );

        this.water.rotation.x = - Math.PI / 2;
        this.addToScene(this.water);

        // Sky
        this.sky = new Sky();
        this.sky.scale.setScalar(10_000);
        this.addToScene(this.sky);

        if (this.sky.material instanceof ShaderMaterial) {
            const skyUniforms = this.sky.material.uniforms;
            skyUniforms['turbidity'].value = 10;
            skyUniforms['rayleigh'].value = 2;
            skyUniforms['mieCoefficient'].value = 0.005;
            skyUniforms['mieDirectionalG'].value = 0.8;
        }

        this.generator = new THREE.PMREMGenerator(this.renderer);
        this.updateSun();
    }

    updateSun() {
        if (!this.simParams.photorealisticRendering) throw new Error('Photorealistic rendering is disabled.');
        if (this.sun === undefined || this.sky === undefined || this.water === undefined || this.generator === undefined) {
            throw new Error('One or more photorealistic rendering variables are undefined.');
        }

        const phi = THREE.MathUtils.degToRad(90 - SunParams.elevation);
        const theta = THREE.MathUtils.degToRad(SunParams.azimuth);

        this.sun.setFromSphericalCoords(1, phi, theta);

        if (this.sky.material instanceof ShaderMaterial) {
            this.sky.material.uniforms['sunPosition'].value.copy(this.sun);
        }

        if (this.water.material instanceof ShaderMaterial) {
            this.water.material.uniforms['sunDirection'].value.copy(this.sun).normalize();
        }

        if (this.renderTarget !== undefined) {
            this.renderTarget.dispose();
        }

        this.renderTarget = this.generator.fromScene(this.scene);
        this.scene.environment = this.renderTarget.texture;
    }

    update() {
        // update boids before updating base simulation to rerender
        this.updateBoidCount();

        this.boids.map((boid) =>
            // boid.update(this.getBoidNeighbours(boid), this.steeringForceCoefficients),
            boid.update(this.rules, {
                neighbours: this.getBoidNeighbours(boid),
                simParams: this.simParams,
            })
        );

        if (this.simParams.photorealisticRendering && this.water !== undefined && this.water.material instanceof ShaderMaterial) {
            this.water.material.uniforms['time'].value += 1.0 / 60.0;
        }

        super.update();
    }

    updateBoidCount() {
        if (this.simParams.boidCount === this.boids.length) {
            return;
        }
        // Calculate how many boids we need to generate/remove.
        // Do this here so we don't evaluate boids.length on every loop iteration.
        let difference = this.simParams.boidCount - this.boids.length;
        while (difference > 0) {
            // generate new boids
<<<<<<< HEAD
            const boid = Boid.generateWithRandomPosAndVel(this.newBoidId());
            this.addObjectToScene(boid.mesh);
=======
            const boid = Boid.generateWithRandomPosAndVel({photorealisticRendering: this.simParams.photorealisticRendering});
            this.addToScene(boid.mesh);
>>>>>>> c7df5a07
            this.boids.push(boid);
            difference--;
        }
        while (difference < 0) {
            // remove boids
            const boid = this.boids.pop();
            if (boid === undefined) {
                // handle the case that for some reason there's no boid to remove
                break;
            }
            this.removeObjectFromScene(boid.mesh);
            difference++;
        }
    }

    private newBoidId(): BoidId {
        const id = this.nextBoidId;
        this.nextBoidId++;
        return id;
    }

    getBoidNeighbours(boid: Boid): Boid[] {
        const neighbours = [];
        for (const otherBoid of this.boids) {
            if (otherBoid === boid) {
                continue;
            }
            if (boid.isOtherBoidVisible(otherBoid, this.simParams.visibilityThreshold)) {
                neighbours.push(otherBoid);
            }
        }
        return neighbours;
    }
}<|MERGE_RESOLUTION|>--- conflicted
+++ resolved
@@ -9,15 +9,12 @@
 import { WorldBoundaryRule } from "./rules/WorldBoundaryRule";
 import { CollisionAvoidanceRule } from "./rules/CollisionAvoidanceRule";
 import { Arena } from "./objects/Arena";
-<<<<<<< HEAD
 import { ChangeOfLeadershipRule } from "./rules/ChangeOfLeadershipRule";
-=======
 import { Water } from "./objects/Water";
 import { Sky } from "./objects/Sky";
 import * as THREE from "three";
 import { SunParams } from "./objects/Sun";
 import { ShaderMaterial } from "three";
->>>>>>> c7df5a07
 
 export interface BoidSimulationParams {
     boidCount: number;
@@ -207,13 +204,8 @@
         let difference = this.simParams.boidCount - this.boids.length;
         while (difference > 0) {
             // generate new boids
-<<<<<<< HEAD
-            const boid = Boid.generateWithRandomPosAndVel(this.newBoidId());
-            this.addObjectToScene(boid.mesh);
-=======
-            const boid = Boid.generateWithRandomPosAndVel({photorealisticRendering: this.simParams.photorealisticRendering});
+            const boid = Boid.generateWithRandomPosAndVel(this.newBoidId(), {photorealisticRendering: this.simParams.photorealisticRendering});
             this.addToScene(boid.mesh);
->>>>>>> c7df5a07
             this.boids.push(boid);
             difference--;
         }
